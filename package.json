{
  "private": true,
  "license": "MIT",
  "npmClient": "yarn",
  "useWorkspaces": true,
  "workspaces": [
    "packages/*"
  ],
  "devDependencies": {
    "eslint": "7.31.0",
    "npm-packlist": "2.2.2",
<<<<<<< HEAD
    "rimraf": "3.0.2",
    "typescript-transform-paths": "3.2.0"
=======
    "typescript-transform-paths": "3.3.0"
>>>>>>> e1e9abaf
  },
  "resolutions": {
    "@types/react": "17.0.17",
    "prop-types": "15.7.2",
    "react-dom": "17.0.2",
    "react": "17.0.2",
    "typescript": "4.3.5",
    "vscode-languageserver-protocol": "3.15.3",
    "vscode-languageserver-types": "3.15.1",
    "vscode-languageserver": "6.1.1",
    "vscode-languageserver-textdocument": "1.0.1"
  },
  "scripts": {
    "framework": "yarn ./tasks/framework-tools",
    "build": "yarn framework build",
    "build:js": "yarn framework build:js",
    "build:types": "yarn framework build:types",
    "build:clean": "yarn clean:prisma && yarn framework build:clean",
    "build:watch": "yarn framework build:watch",
    "test": "yarn framework test",
    "clean:prisma": "rimraf node_modules/.prisma/client && node node_modules/@prisma/client/scripts/postinstall.js",
    "lint": "yarn framework lint",
    "lint:fix": "yarn framework lint:fix",
    "postinstall": "yarn framework install",
    "build:link": "node ./tasks/build-and-copy",
    "build:test-project": "node ./tasks/test-project/test-project"
  }
}<|MERGE_RESOLUTION|>--- conflicted
+++ resolved
@@ -7,14 +7,10 @@
     "packages/*"
   ],
   "devDependencies": {
-    "eslint": "7.31.0",
+    "eslint": "7.32.0",
     "npm-packlist": "2.2.2",
-<<<<<<< HEAD
     "rimraf": "3.0.2",
-    "typescript-transform-paths": "3.2.0"
-=======
     "typescript-transform-paths": "3.3.0"
->>>>>>> e1e9abaf
   },
   "resolutions": {
     "@types/react": "17.0.17",
