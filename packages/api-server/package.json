--- conflicted
+++ resolved
@@ -29,12 +29,8 @@
     "youch-terminal": "1.1.1"
   },
   "devDependencies": {
-<<<<<<< HEAD
     "@babel/cli": "7.14.8",
-    "@types/aws-lambda": "8.10.81",
-=======
     "@types/aws-lambda": "8.10.83",
->>>>>>> 07f4e135
     "@types/express": "4.17.13",
     "@types/lodash.escape": "4.0.6",
     "@types/morgan": "1.9.3",
