{
  "name": "@redwoodjs/auth",
  "version": "0.36.4",
  "files": [
    "dist"
  ],
  "main": "./dist/index.js",
  "types": "./dist/index.d.ts",
  "license": "MIT",
  "devDependencies": {
<<<<<<< HEAD
    "@auth0/auth0-spa-js": "1.17.0",
    "@babel/cli": "7.14.8",
    "@clerk/clerk-js": "1.28.2",
    "@clerk/clerk-sdk-node": "0.5.1",
    "@clerk/types": "1.8.1",
    "@supabase/supabase-js": "1.21.1",
=======
    "@auth0/auth0-spa-js": "1.18.0",
    "@clerk/clerk-js": "1.33.0",
    "@clerk/clerk-sdk-node": "0.5.2",
    "@clerk/types": "1.13.0",
    "@supabase/supabase-js": "1.22.6",
>>>>>>> 07f4e135
    "@types/netlify-identity-widget": "1.9.2",
    "@types/react": "17.0.21",
    "firebase": "8.9.1",
    "firebase-admin": "9.11.1",
    "gotrue-js": "0.9.29",
<<<<<<< HEAD
    "jest": "27.0.6",
    "magic-sdk": "4.4.1",
=======
    "magic-sdk": "6.0.5",
>>>>>>> 07f4e135
    "msal": "1.4.12",
    "netlify-identity-widget": "1.9.2",
    "nhost-js-sdk": "3.1.0",
    "react": "17.0.2",
    "typescript": "4.3.5"
  },
  "scripts": {
    "build": "yarn build:js && yarn build:types",
    "prepublishOnly": "NODE_ENV=production yarn build",
    "build:js": "babel src -d dist --extensions \".js,.ts,.tsx\"",
    "build:types": "tsc --build --verbose",
    "build:watch": "nodemon --watch src --ext \"js,ts,tsx\" --ignore dist --exec \"yarn build\"",
    "test": "jest",
    "test:watch": "yarn test --watch"
  },
  "gitHead": "8be6a35c2dfd5aaeb12d55be4f0c77eefceb7762"
}<|MERGE_RESOLUTION|>--- conflicted
+++ resolved
@@ -8,31 +8,19 @@
   "types": "./dist/index.d.ts",
   "license": "MIT",
   "devDependencies": {
-<<<<<<< HEAD
-    "@auth0/auth0-spa-js": "1.17.0",
+    "@auth0/auth0-spa-js": "1.18.0",
     "@babel/cli": "7.14.8",
-    "@clerk/clerk-js": "1.28.2",
-    "@clerk/clerk-sdk-node": "0.5.1",
-    "@clerk/types": "1.8.1",
-    "@supabase/supabase-js": "1.21.1",
-=======
-    "@auth0/auth0-spa-js": "1.18.0",
     "@clerk/clerk-js": "1.33.0",
     "@clerk/clerk-sdk-node": "0.5.2",
     "@clerk/types": "1.13.0",
     "@supabase/supabase-js": "1.22.6",
->>>>>>> 07f4e135
     "@types/netlify-identity-widget": "1.9.2",
     "@types/react": "17.0.21",
     "firebase": "8.9.1",
     "firebase-admin": "9.11.1",
     "gotrue-js": "0.9.29",
-<<<<<<< HEAD
     "jest": "27.0.6",
-    "magic-sdk": "4.4.1",
-=======
     "magic-sdk": "6.0.5",
->>>>>>> 07f4e135
     "msal": "1.4.12",
     "netlify-identity-widget": "1.9.2",
     "nhost-js-sdk": "3.1.0",
