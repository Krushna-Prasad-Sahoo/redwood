--- conflicted
+++ resolved
@@ -3,11 +3,12 @@
 import concurrently from 'concurrently'
 import terminalLink from 'terminal-link'
 
-<<<<<<< HEAD
-import { getConfig, errorTelemetry, shutdownPort } from '@redwoodjs/internal'
-=======
-import { getConfig, getConfigPath, shutdownPort } from '@redwoodjs/internal'
->>>>>>> 579106bb
+import {
+  errorTelemetry,
+  getConfig,
+  getConfigPath,
+  shutdownPort,
+} from '@redwoodjs/internal'
 
 import { getPaths } from '../lib'
 import c from '../lib/colors'
