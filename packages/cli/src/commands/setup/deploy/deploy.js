--- conflicted
+++ resolved
@@ -6,15 +6,10 @@
 import Listr from 'listr'
 import terminalLink from 'terminal-link'
 
-<<<<<<< HEAD
 import { errorTelemetry } from '@redwoodjs/internal'
 
-import { getPaths, writeFilesTask } from 'src/lib'
-import c from 'src/lib/colors'
-=======
 import { getPaths, writeFilesTask } from '../../../lib'
 import c from '../../../lib/colors'
->>>>>>> 579106bb
 
 const REDWOOD_TOML_PATH = path.join(getPaths().base, 'redwood.toml')
 const SUPPORTED_PROVIDERS = fs
