--- conflicted
+++ resolved
@@ -5,15 +5,10 @@
 import execa from 'execa'
 import Listr from 'listr'
 
-<<<<<<< HEAD
 import { errorTelemetry } from '@redwoodjs/internal'
 
-import { getPaths, writeFile } from 'src/lib'
-import c from 'src/lib/colors'
-=======
 import { getPaths, writeFile } from '../../../lib'
 import c from '../../../lib/colors'
->>>>>>> 579106bb
 
 export const command = 'i18n'
 export const description = 'Setup i18n'
