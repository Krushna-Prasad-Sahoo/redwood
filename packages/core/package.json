--- conflicted
+++ resolved
@@ -59,18 +59,12 @@
   },
   "gitHead": "2801c132f40263f9fcfbdac8b1750d2e423eb649",
   "scripts": {
-<<<<<<< HEAD
-    "build": "yarn clean && yarn build:js",
-    "build:js": "babel src --out-dir dist --extensions \".js,.ts\" --source-maps inline",
+    "build": "babel src --out-dir dist --extensions \".js,.ts\" --source-maps inline",
     "build:watch": "nodemon --ignore dist --exec 'yarn build'",
     "prepublishOnly": "yarn clean && yarn build",
     "clean": "rm -rf dist"
   },
   "devDependencies": {
     "@types/webpack": "^4.41.9"
-=======
-    "build": "yarn cross-env NODE_ENV=production babel src -d dist --delete-dir-on-start",
-    "build:watch": "nodemon --ignore dist --exec 'yarn build'"
->>>>>>> bf60171c
   }
 }