{
  "name": "create-redwood-app",
  "version": "0.36.4",
  "license": "MIT",
  "bin": "./dist/create-redwood-app.js",
  "files": [
    "dist",
    "template"
  ],
  "dependencies": {
<<<<<<< HEAD
    "@babel/node": "7.14.9",
    "@babel/runtime-corejs3": "7.15.3",
=======
    "@babel/runtime-corejs3": "7.15.4",
>>>>>>> 07f4e135
    "@redwoodjs/internal": "0.36.4",
    "axios": "0.21.4",
    "chalk": "4.1.2",
    "check-node-version": "4.1.0",
    "decompress": "4.2.1",
    "execa": "5.1.1",
    "fs-extra": "10.0.0",
    "listr": "0.14.3",
    "tmp": "0.2.1",
    "yargs": "16.2.0"
  },
  "scripts": {
    "build": "yarn build:js",
    "build:js": "babel src -d dist",
    "prepublishOnly": "NODE_ENV=production yarn build",
    "build:watch": "nodemon --watch src --ignore dist,template --exec \"yarn build\"",
    "test": "jest",
    "test:watch": "yarn test --watch"
  },
  "gitHead": "8be6a35c2dfd5aaeb12d55be4f0c77eefceb7762",
  "devDependencies": {
    "@babel/cli": "7.14.8",
    "jest": "27.0.6",
    "typescript": "4.3.5"
  }
}<|MERGE_RESOLUTION|>--- conflicted
+++ resolved
@@ -8,12 +8,8 @@
     "template"
   ],
   "dependencies": {
-<<<<<<< HEAD
-    "@babel/node": "7.14.9",
-    "@babel/runtime-corejs3": "7.15.3",
-=======
+    "@babel/node": "7.15.4",
     "@babel/runtime-corejs3": "7.15.4",
->>>>>>> 07f4e135
     "@redwoodjs/internal": "0.36.4",
     "axios": "0.21.4",
     "chalk": "4.1.2",
