--- conflicted
+++ resolved
@@ -4,21 +4,14 @@
   "main": "index.js",
   "license": "MIT",
   "dependencies": {
-<<<<<<< HEAD
-    "@typescript-eslint/eslint-plugin": "4.28.5",
-    "@typescript-eslint/parser": "4.28.5",
-    "babel-eslint": "10.1.0",
-    "eslint": "7.31.0",
-=======
-    "@typescript-eslint/eslint-plugin": "4.29.0",
-    "@typescript-eslint/parser": "4.29.0",
+    "@typescript-eslint/eslint-plugin": "4.29.1",
+    "@typescript-eslint/parser": "4.29.1",
     "babel-eslint": "10.1.0",
     "eslint": "7.32.0",
->>>>>>> 73fb21f3
     "eslint-config-prettier": "8.3.0",
     "eslint-import-resolver-babel-module": "5.3.1",
     "eslint-plugin-babel": "5.3.1",
-    "eslint-plugin-import": "2.23.4",
+    "eslint-plugin-import": "2.24.0",
     "eslint-plugin-jest-dom": "3.9.0",
     "eslint-plugin-jsx-a11y": "6.4.1",
     "eslint-plugin-prettier": "3.4.0",
