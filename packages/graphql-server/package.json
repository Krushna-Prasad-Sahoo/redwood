--- conflicted
+++ resolved
@@ -32,13 +32,9 @@
     "uuid": "8.3.2"
   },
   "devDependencies": {
-<<<<<<< HEAD
     "@babel/cli": "7.14.8",
-    "@envelop/types": "1.0.2",
-=======
     "@envelop/testing": "1.1.1",
     "@envelop/types": "1.1.0",
->>>>>>> 07f4e135
     "@redwoodjs/auth": "0.36.4",
     "@types/jsonwebtoken": "8.5.5",
     "@types/lodash.merge": "4.6.6",
