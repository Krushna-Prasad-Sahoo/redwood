--- conflicted
+++ resolved
@@ -10,30 +10,6 @@
   "types": "dist/index.d.ts",
   "license": "MIT",
   "dependencies": {
-<<<<<<< HEAD
-    "@redwoodjs/auth": "^0.33.3",
-    "@redwoodjs/internal": "^0.33.3",
-    "@redwoodjs/router": "^0.33.3",
-    "@redwoodjs/web": "^0.33.3",
-    "@storybook/addon-a11y": "6.2.9",
-    "@storybook/react": "6.1.21",
-    "@testing-library/jest-dom": "5.11.10",
-    "@testing-library/react": "11.2.7",
-    "@testing-library/user-event": "13.1.9",
-    "@types/babel-core": "6.25.6",
-    "@types/jest": "26.0.23",
-    "@types/node": "15.12.1",
-    "@types/react": "17.0.9",
-    "@types/react-dom": "17.0.6",
-    "@types/webpack": "4.41.11",
-    "babel-jest": "26.6.3",
-    "jest": "26.5.3",
-    "jest-watch-typeahead": "0.6.3",
-    "msw": "0.29.0",
-    "ts-toolbelt": "9.6.0",
-    "whatwg-fetch": "3.6.2",
-    "x----x----x": "^0 Types"
-=======
     "@redwoodjs/auth": "0.35.2",
     "@redwoodjs/internal": "0.35.2",
     "@redwoodjs/router": "0.35.2",
@@ -57,7 +33,6 @@
     "msw": "0.32.2",
     "ts-toolbelt": "9.6.0",
     "whatwg-fetch": "3.6.2"
->>>>>>> f7ccf508
   },
   "scripts": {
     "build": "yarn build:js && yarn build:types",
